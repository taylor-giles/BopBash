<script lang="ts">
    import GameAPI from "../../api/api";
    import { CurrentPage, Page } from "../../pageStore";
    import GameIdForm from "../components/GameIDForm.svelte";
    import SelectionButton from "../components/SelectionButton.svelte";
</script>

<main>
    <div id="content">
        <div style="flex: 1;">
            <GameIdForm />
        </div>
        <div style="text-align: center;">-OR-</div>
        <div id="selection-buttons-container">
            <div style="width: 100%; box-sizing:border-box;">
                <SelectionButton
                    title="Create Game"
                    description="Start a new game from any playlist"
<<<<<<< HEAD
=======
                    on:click={GameAPI.createGame}
>>>>>>> 93106431
                />
            </div>

            <div style="width: 100%; box-sizing:border-box;">
                <SelectionButton
                    title="Find Game"
                    description="Find and join public games"
                    on:click={() => CurrentPage.set(Page.FIND)}
                />
            </div>
        </div>
    </div>
</main>

<style>
    main {
        display: flex;
        flex-direction: row;
        justify-content: center;
        align-items: center;
        height: 100%;
    }

    #content {
        display: flex;
        flex-direction: row;
        justify-content: center;
        align-items: center;
        height: max-content;
        gap: 30px;
        max-width: 1050px;
        width: 100%;
        flex-wrap: wrap;
    }

    #selection-buttons-container {
        flex: 1;
        width: max-content;
        max-width: 700px;
        min-width: 300px;
        display: flex;
        flex-direction: column;
        justify-content: center;
        gap: 25px;
    }
</style><|MERGE_RESOLUTION|>--- conflicted
+++ resolved
@@ -16,10 +16,6 @@
                 <SelectionButton
                     title="Create Game"
                     description="Start a new game from any playlist"
-<<<<<<< HEAD
-=======
-                    on:click={GameAPI.createGame}
->>>>>>> 93106431
                 />
             </div>
 
