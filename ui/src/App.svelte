<script lang="ts">
<<<<<<< HEAD
    import type { ComponentType } from "svelte";
    import { GameConnection, GameStore } from "../gameStore";
    import { Page, CurrentPage, ErrorMessage } from "../pageStore";
    import GameLobbyPage from "./pages/GameLobbyPage.svelte";
    import HomePage from "./pages/HomePage.svelte";
    import LoginPage from "./pages/LoginPage.svelte";
    import GameplayPage from "./pages/GameplayPage.svelte";
    import { GameStatus, type GameState } from "../../shared/types";
    import GameDiscoveryPage from "./pages/GameDiscoveryPage.svelte";
    import GameAPI from "../api/api";
    import ErrorModal from "./components/ErrorModal.svelte";

    const PAGES: Record<Page, ComponentType> = {
        [Page.LOGIN]: LoginPage,
        [Page.HOME]: HomePage,
        [Page.LOBBY]: GameLobbyPage,
        [Page.FIND]: GameDiscoveryPage,
        [Page.GAME]: GameplayPage,
    };
=======
  import type { ComponentType } from "svelte";
  import { GameConnection, GameStore, PlayerConnection } from "../gameStore";
  import { Page, CurrentPage, ErrorMessage } from "../pageStore";
  import GameLobbyPage from "./pages/GameLobbyPage.svelte";
  import HomePage from "./pages/HomePage.svelte";
  import LoginPage from "./pages/LoginPage.svelte";
  import GameplayPage from "./pages/GameplayPage.svelte";
  import { GameStatus, type GameState } from "../../shared/types";
  import GameDiscoveryPage from "./pages/GameDiscoveryPage.svelte";
  import GameAPI from "../api/api";
  import ErrorModal from "./components/ErrorModal.svelte";

  const PAGES: Record<Page, ComponentType> = {
    [Page.LOGIN]: LoginPage,
    [Page.HOME]: HomePage,
    [Page.LOBBY]: GameLobbyPage,
    [Page.FIND]: GameDiscoveryPage,
    [Page.GAME]: GameplayPage,
  };

  //If this is non-empty, the error modal will be shown
  let errorMsg = "";

  //Obtain and remove game ID from URL if it exists
  const gameToJoin = new URLSearchParams(window.location.search).get("game");
  window.history.replaceState({}, "", "/");
>>>>>>> 7a132ac5

    //Obtain and remove game ID from URL if it exists
    const gameToJoin = new URLSearchParams(window.location.search).get("game");
    window.history.replaceState({}, "", "/");

<<<<<<< HEAD
    //When the player connects, go to home page and try to join game from URL, if it exists
    GameConnection.subscribe((value) => {
        if (value) {
            CurrentPage.set(Page.HOME);

            //Attempt to join
            if (gameToJoin) {
                GameAPI.joinGame(gameToJoin);
            }
        }
    });
=======
      //Attempt to join
      if (gameToJoin) {
        GameAPI.joinGame(gameToJoin);
      }
    }
  });
>>>>>>> 7a132ac5

    //Maintain a reference to current game state
    let gameState: GameState;
    GameStore.subscribe((value) => {
        gameState = value;
    });

    //Change active page based on game status
    $: if (gameState?.status == GameStatus.PENDING) {
        CurrentPage.set(Page.LOBBY);
    } else if (gameState?.status == GameStatus.ACTIVE) {
        CurrentPage.set(Page.GAME);
    }
</script>

<main>
<<<<<<< HEAD
    <div id="appbar">Beat Blitz</div>
    <div id="page-content">
        <svelte:component this={PAGES[$CurrentPage]} />
    </div>
=======
  <div id="appbar">Beat Blitz</div>

  <div id="page-content">
    <svelte:component this={PAGES[$CurrentPage]} />
  </div>
>>>>>>> 7a132ac5
</main>

<!-- Error Modal (displays error message from store)-->
{#if $ErrorMessage}
<<<<<<< HEAD
    <ErrorModal
        errorMsg={$ErrorMessage}
        on:close={() => ErrorMessage.set("")}
    />
=======
  <ErrorModal errorMsg={$ErrorMessage} on:close={() => ErrorMessage.set("")} />
>>>>>>> 7a132ac5
{/if}

<style>
    main {
        display: flex;
        flex-direction: column;
        width: 100%;
        height: 100%;
    }
    #page-content {
        position: relative;
        padding: 1rem;
        padding-inline: 2rem;
        flex: 1;
        width: 100%;
        height: 100%;
        overflow-y: auto;
        min-width: 320px;
        min-height: 500px;
    }
    #appbar {
        display: flex;
        flex-direction: row;
        justify-content: flex-start;
        align-items: center;
        padding-inline: 15px;
        background-color: var(--primary-dark);
        height: 3rem;
        font-size: 1.6rem;
    }
</style><|MERGE_RESOLUTION|>--- conflicted
+++ resolved
@@ -1,7 +1,6 @@
 <script lang="ts">
-<<<<<<< HEAD
     import type { ComponentType } from "svelte";
-    import { GameConnection, GameStore } from "../gameStore";
+    import { GameConnection, GameStore, PlayerConnection } from "../gameStore";
     import { Page, CurrentPage, ErrorMessage } from "../pageStore";
     import GameLobbyPage from "./pages/GameLobbyPage.svelte";
     import HomePage from "./pages/HomePage.svelte";
@@ -19,40 +18,14 @@
         [Page.FIND]: GameDiscoveryPage,
         [Page.GAME]: GameplayPage,
     };
-=======
-  import type { ComponentType } from "svelte";
-  import { GameConnection, GameStore, PlayerConnection } from "../gameStore";
-  import { Page, CurrentPage, ErrorMessage } from "../pageStore";
-  import GameLobbyPage from "./pages/GameLobbyPage.svelte";
-  import HomePage from "./pages/HomePage.svelte";
-  import LoginPage from "./pages/LoginPage.svelte";
-  import GameplayPage from "./pages/GameplayPage.svelte";
-  import { GameStatus, type GameState } from "../../shared/types";
-  import GameDiscoveryPage from "./pages/GameDiscoveryPage.svelte";
-  import GameAPI from "../api/api";
-  import ErrorModal from "./components/ErrorModal.svelte";
 
-  const PAGES: Record<Page, ComponentType> = {
-    [Page.LOGIN]: LoginPage,
-    [Page.HOME]: HomePage,
-    [Page.LOBBY]: GameLobbyPage,
-    [Page.FIND]: GameDiscoveryPage,
-    [Page.GAME]: GameplayPage,
-  };
-
-  //If this is non-empty, the error modal will be shown
-  let errorMsg = "";
-
-  //Obtain and remove game ID from URL if it exists
-  const gameToJoin = new URLSearchParams(window.location.search).get("game");
-  window.history.replaceState({}, "", "/");
->>>>>>> 7a132ac5
+    //If this is non-empty, the error modal will be shown
+    let errorMsg = "";
 
     //Obtain and remove game ID from URL if it exists
     const gameToJoin = new URLSearchParams(window.location.search).get("game");
     window.history.replaceState({}, "", "/");
 
-<<<<<<< HEAD
     //When the player connects, go to home page and try to join game from URL, if it exists
     GameConnection.subscribe((value) => {
         if (value) {
@@ -64,14 +37,6 @@
             }
         }
     });
-=======
-      //Attempt to join
-      if (gameToJoin) {
-        GameAPI.joinGame(gameToJoin);
-      }
-    }
-  });
->>>>>>> 7a132ac5
 
     //Maintain a reference to current game state
     let gameState: GameState;
@@ -88,30 +53,18 @@
 </script>
 
 <main>
-<<<<<<< HEAD
     <div id="appbar">Beat Blitz</div>
     <div id="page-content">
         <svelte:component this={PAGES[$CurrentPage]} />
     </div>
-=======
-  <div id="appbar">Beat Blitz</div>
-
-  <div id="page-content">
-    <svelte:component this={PAGES[$CurrentPage]} />
-  </div>
->>>>>>> 7a132ac5
 </main>
 
 <!-- Error Modal (displays error message from store)-->
 {#if $ErrorMessage}
-<<<<<<< HEAD
     <ErrorModal
         errorMsg={$ErrorMessage}
         on:close={() => ErrorMessage.set("")}
     />
-=======
-  <ErrorModal errorMsg={$ErrorMessage} on:close={() => ErrorMessage.set("")} />
->>>>>>> 7a132ac5
 {/if}
 
 <style>
