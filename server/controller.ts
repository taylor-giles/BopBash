/**
 * The Controller is responsible for handling/forwarding user requests.
 * Some requests get forwarded to the GameManager, while others
 * are forwarded to particular game instances, obtained from the GameManager.
 */
import { NextFunction, Request, Response } from "express";
import * as SpotifyAPI from "./caller";
import * as GameManager from "./GameManager";
import { PlayerConnection } from "./types";
import { getToken, verifyToken } from "./auth";
<<<<<<< HEAD
import { EQUIVALENCE_WORDS, MAX_USERNAME_LENGTH } from "../shared/constants";
=======
import { MAX_USERNAME_LENGTH } from "../shared/constants";
>>>>>>> 0b85cbc8
import { Track } from "../shared/types";

type PlayerRequest = Request & { playerId?: string }

/**
 * Middleware to ensure the request has an id param
 */
export async function ensureId(req: Request, res: Response, next: NextFunction) {
    //Verify id is present
    if (!req?.params?.id) {
        return res.status(400).json({ error: "Request must include an id param" });
    }
    next();
}


/**
 * Middleware to ensure user is authenticated.
 * Adds playerId to the req object
 */
export async function authenticate(req: PlayerRequest, res: Response, next: NextFunction) {
    const token = req?.headers?.authorization?.split(' ')[1];

    //Ensure token is present
    if (!token || !req?.headers?.authorization?.startsWith("Bearer")) {
        return res.status(401).json({ error: "Authentication failed: Token not provided" });
    }

    //Verify the player
    try {
        let playerId = verifyToken(token).toString();
        GameManager.getPlayer(playerId);
        req.playerId = playerId;
    } catch (e: any) {
        return res.status(401).json({ error: `Authentication failed: ${e.message}` });
    }

    next();
}


/**
 * GET /getPlaylist
 * Returns information about the requested playlist
 * 
 * Request Params:
 *  - id: string - The ID of the playlist
 * 
 * Response Body:
 *  - On Success:
 *      - Playlist object containing data for requested playlist
 *  - On Failure:
 *      - error: string - Error message
 */
export async function getPlaylistData(req: Request, res: Response) {
    let id = req.params.id;
    console.log("Handling request for playlist data. ID: ", id);

    //Ensure ID is provided
    if (!id) {
        return res.status(400).json({ error: "Playlist ID must be provided" });
    }

    //Find and return playlist data to client
    SpotifyAPI.findPlaylistData(id).then((result) => {
        return res.status(200).json(result);
    }).catch((error) => {
        console.error(`Unable to get playlist data for playlist ${id}`, error.message);
        return res.status(500).json({ error: error.message });
    });
}

/**
 * GET /getTrackData
 * Returns information about the requested track
 * 
 * Request Params:
 *  - id: string - The ID of the track
 * 
 * Response Body:
 *  - On Success:
 *      - Track object containing data for requested track
 *  - On Failure:
 *      - error: string - Error message
 */
export async function getTrackData(req: Request, res: Response) {
    let id = req.params.id;
    console.log("Handling request for track data. ID: ", id);

    //Ensure ID is provided
    if (!id) {
        return res.status(400).json({ error: "Track ID must be provided" });
    }

    //Find and return track data to client
    SpotifyAPI.findTrackData(id).then((result) => {
        return res.status(200).json(result);
    }).catch((error) => {
        console.error(`Unable to get track data for track ${id}`, error.message);
        return res.status(500).json({ error: error.message });
    });
}


/**
 * GET /getArtistTopTracks
 * Returns the top tracks by the specified artist
 * 
 * Request Params:
 *  - id: string - The ID of the artist
 * 
 * Response Body:
 *  - On Success:
 *      - Track[] list of the artist's top tracks
 *  - On Failure:
 *      - error: string - Error message
 */
export async function getArtistTopTracks(req: Request, res: Response) {
    let id = req.params.id;
    console.log("Handling request for artist's top tracks. ID: ", id);

    //Ensure ID is provided
    if (!id) {
        return res.status(400).json({ error: "Artist ID must be provided" });
    }

    //Find and return tracks to client
    SpotifyAPI.getArtistTopTracks(id).then((result) => {
        return res.status(200).json(result);
    }).catch((error) => {
        console.error(`Unable to get top tracks for artist ${id}`, error.message);
        return res.status(500).json({ error: error.message });
    });
}


/**
 * Helper function to centralize the logic for searching for a Spotify resource
 * @param type The type of the search request
 */
async function searchSpotify(req: Request, type: "playlist" | "track" | "artist" | "album") {
    let query = req.params.query;
    let limit: number | undefined = parseInt(req?.query?.limit as string);
    let offset: number | undefined = parseInt(req?.query?.offset as string);

    //Make limit and offset undefined if they are NaN (so default values will be used)
    limit = isNaN(limit) ? undefined : limit;
    offset = isNaN(offset) ? undefined : offset;

    //Ensure query is provided and is not only whitespace
    if (!query || query.replace(/\s/g, '').length <= 0) {
        throw new Error("Query must be provided");
    }

    //Use Spotify API to search for playlists
    return await SpotifyAPI.search(type, query, offset, limit).then((result) => {
        //Extract the next offset from the provided next URL
        let nextURL = result?.playlists?.next;
        let nextOffset = nextURL ? parseInt(new URLSearchParams((new URL(nextURL)).search).get("offset") ?? "") : -1;

        //Return list of results
        return { nextOffset: nextOffset, results: (result as any)[type + "s"]?.items ?? [] };
    }).catch((error) => {
        console.error(`Unable to perform ${type} search for query: ${query}`, error.message);
        throw new Error(error.message);
    });
}


/**
 * GET /findPlaylists
 * Returns a set of metadata for each playlist matching the query
 * 
 * Request Params:
 *  - query: string - The search query
 * 
 * Request Query Parameters:
 *  - limit: number - The max number of results to include. Max is 50
 *  - offset: number - The index of search results to start query at
 * 
 * Response Body:
 *  - On Success:
 *      - nextOffset: number - The offset to use to search the next "page" of results
 *      - results: PlaylistMetadata[] - List of playlists matching query
 *  - On Failure:
 *      - error: string - Error message
 */
export async function findPlaylists(req: Request, res: Response) {
    return searchSpotify(req, "playlist").then((result) => {
        return res.status(200).json(result);
    }).catch((error) => {
        return res.status(500).json({ error: error });
    });
}


/**
 * GET /findArtists
 * Returns a set of metadata for each artist matching the query
 * 
 * Request Params:
 *  - query: string - The search query
 * 
 * Request Query Parameters:
 *  - limit: number - The max number of results to include. Max is 50
 *  - offset: number - The index of search results to start query at
 * 
 * Response Body:
 *  - On Success:
 *      - nextOffset: number - The offset to use to search the next "page" of results
 *      - results: Artist[] - List of playlists matching query
 *  - On Failure:
 *      - error: string - Error message
 */
export async function findArtists(req: Request, res: Response) {
    return searchSpotify(req, "artist").then((result) => {
        return res.status(200).json(result);
    }).catch((error) => {
        return res.status(500).json({ error: error });
    });
}


/**
 * GET /findTracks
 * Returns a set of metadata for each track matching the query
 * 
 * Request Params:
 *  - query: string - The search query
 * 
 * Request Query Parameters:
 *  - limit: number - The max number of results to include. Max is 50
 *  - offset: number - The index of search results to start query at
 * 
 * Response Body:
 *  - On Success:
 *      - nextOffset: number - The offset to use to search the next "page" of results
 *      - results: Track[] - List of tracks matching query
 *  - On Failure:
 *      - error: string - Error message
 */
export async function findTracks(req: Request, res: Response) {
    return searchSpotify(req, "track").then((result) => {
        return res.status(200).json(result);
    }).catch((error) => {
        return res.status(500).json({ error: error });
    });
}


/**
 * GET /findGuessOptions
 * Returns a set of metadata for each track matching the query,
 * with duplicates removed, taking into account the player's active round.
 * 
 * PRECONDITIONS: 
 *  - Requester is authenticated
 * 
 * Headers:
 *  - Authentication: Bearer <token>
 * 
 * Request Params:
 *  - query: string - The search query
 * 
 * Request Query Parameters:
 *  - limit: number - The max number of results to include. Max is 50
 *  - offset: number - The index of search results to start query at
 * 
 * Response Body:
 *  - On Success:
 *      - Track[] List of tracks matching query
 *  - On Failure:
 *      - error: string - Error message
 */
export async function findGuessOptions(req: PlayerRequest, res: Response) {
    let playerId = req.playerId; //Guaranteed by middleware

    //Ensure playerId is provided
    if (!playerId) {
        //Middleware should guarantee that this never happens
        return res.status(400).json({ error: "playerId must be provided" })
    }

    try {
        //Get active game and determine current round
        let game = GameManager.getPlayerActiveGame(playerId);
        let roundIndex = game.currentRound?.index;
        if (roundIndex === undefined) {
            return res.status(400).json({ error: "Unable to find player's current round." });
        }

        //Determine current round's correct track ID
        let correctId = game.rounds[roundIndex].trackId;
        if (!correctId) {
            return res.status(400).json({ error: "Unable to determine correct answer for current round." });
        }

        //Determine the desired limit
        let limit: number | undefined = parseInt(req?.query?.limit as string);
        limit = isNaN(limit) ? 5 : limit;

<<<<<<< HEAD
        //Determine the options for the guess
        let guessOptions: Track[] = [];
        let resultsLength = limit;
        let offset = limit;

        //Get correct track
        let correctTrack = await SpotifyAPI.findTrackData(correctId);

        /**
         * Two tracks are equal if:
         * - They have all the same artists, in the same order
         * AND
         * - (They have the same name) OR (one's name starts with the other's name and contains at least one of the "equivalence words")
=======
        /**
         * Two tracks are equal if they have the same name and have all the same artists, in the same order
>>>>>>> 0b85cbc8
         * @param track1 The 1st track to compare
         * @param track2 The 2nd track to compare
         * @returns True if the tracks are equal, false otherwise
         */
        const areEqual = (track1: Track, track2: Track) => {
<<<<<<< HEAD
            let str1 = track1.name;
            let str2 = track2.name;

            //Check if names are "equivalent" (as per equivalence words)
            if(track1.name.startsWith(track2.name) && EQUIVALENCE_WORDS.some((word) => track1.name.toLowerCase().includes(word))){
                str1 = str2;
            } else if(track2.name.startsWith(track1.name) && EQUIVALENCE_WORDS.some((word) => track2.name.toLowerCase().includes(word))){
                str2 = str1;
            }

            //Add artists to string
            str1 += track1.artists.map((a) => a.name).join(",");
            str2 += track2.artists.map((a) => a.name).join(",");

            //Compare (name + artists) strings
            return str1 === str2;
        }

=======
            let str1 = track1.name + track1.artists.map((a) => a.name).join(",");
            let str2 = track2.name + track2.artists.map((a) => a.name).join(",");
            return str1 === str2;
        }

        let guessOptions: Track[] = [];
        let resultsLength = limit;
        let offset = limit;

>>>>>>> 0b85cbc8
        //Keep searching until the desired number (limit) of results is found without duplicates
        while (guessOptions.length < limit && resultsLength == limit) {
            //Get next set of results
            let result = await searchSpotify(req, "track");

            //Determine length of results list
            resultsLength = result.results.length;

<<<<<<< HEAD
=======
            //Get correct track
            let correctTrack = await SpotifyAPI.findTrackData(correctId);

>>>>>>> 0b85cbc8
            //Add only non-duplicates to the options list
            result.results.forEach((track: Track) => {
                //Proceed if this is the first instance of this track
                if (!guessOptions.some(s => areEqual(s, track))) {
                    //If this track is the same as the correct track, add the correct track instead
                    if (areEqual(track, correctTrack)) {
                        track = correctTrack;
                    }

                    //Add the track to the output
                    guessOptions.push(track);
                }
            });

            //Update offset for next iteration
            offset = result.nextOffset > 0 ? result.nextOffset : offset + limit;
            req.query.offset = offset.toString();
        }
        guessOptions.splice(limit);
        return res.status(200).json(guessOptions);
    } catch (error: any) {
        return res.status(500).json({ error: error.message });
    }
}


/**
 * POST /newGame
 * Generates a new game and returns its ID
 * 
 * Request Params:
 *  - None.
 * 
 * Request Body:
 *  - playlistId: string - The ID of the playlist to make a game for
 *  - type: GameType - The type for this game
 *  - visibility: GameVisibility - The visibility of this game
 *  - gameOptions: GameOptions - The options for this game
 * 
 * Response Body:
 *  - On Success:
 *      - gameId: string - The ID of the new game
 *  - On Failure:
 *      - error: string - Error message
 */
export async function makeNewGame(req: Request, res: Response) {
    let playlistId = req?.body?.playlistId;
    let type = req?.body?.type;
    let visibility = req?.body?.visibility;
    let gameOptions = req?.body?.gameOptions;

    //Ensure all needed information is provided
    if (!playlistId || !gameOptions || type === undefined || visibility === undefined) {
        return res.status(400).json({ error: "All of the following must be specified in request body: playlistId, gameOptions, type, visibility" });
    }

    console.log("Handling request to create new game for playlist: ", playlistId);

    //Use API to get the playlist data
    let playlist = await SpotifyAPI.findPlaylistData(playlistId).catch((error) => {
        console.error(`Unable to make new game.\n\tUnable to get playlist data for playlist ${playlistId}`, error.message);
        return;
    });
    if (!playlist) {
        return res.status(500).json({ error: `Unable to make new game. Unable to get playlist data for playlist ${playlistId}` });
    }

    //Create the game and register it with game driver
    GameManager.generateNewGame(playlist, type, visibility, gameOptions).then((game) => {
        //Respond to sender with game ID
        res.status(200).json({ gameId: game.id });
    }).catch((error) => {
        console.error("Unable to create new game", error.message);
        res.status(500).json({ error: error.message });
    });
}


/**
 * POST /registerNewPlayer
 * Creates a new player with the given name
 * 
 * Request Params:
 *  - None.
 * 
 * Request Body:
 *  - name: The user-chosen name for the new player
 * 
 * Response Body:
 *  
 *  - On Success:
 *      - playerId: string - The ID of the new player
 *      - token: string - JWT auth token for this player
 *  - On Failure:
 *      - error: string - Error message
 */
export async function registerNewPlayer(req: Request, res: Response) {
    let name = req?.body?.name;

    //Ensure name is provided
    if (!name) {
        return res.status(400).json({ error: "Name must be specified in request body." });
    }

    console.log(`Handling request to create new player named ${name}`);

    //Enforce username length limit
    if (name.length > MAX_USERNAME_LENGTH) {
        console.error(`Unable to create new player named ${name} - name too long.`);
        return res.status(400).json({ error: `Max username length is ${MAX_USERNAME_LENGTH}` });
    }

    //Create player object
    GameManager.registerNewPlayer(name).then((player) => {
        //Get the token for the player
        let token = getToken(player.id);

        //Return the token and ID
        res.status(200).json({ playerId: player.id, token: token });
    }).catch((error) => {
        console.error(`Unable to create new player named ${name}`, error.message);
        return res.status(500).json({ error: error.message })
    });
}


/**
 * POST /joinGame
 * Adds the authenticated player to the requested game
 * 
 * PRECONDITIONS: 
 *  - Requester is authenticated
 * 
 * Headers:
 *  - Authentication: Bearer <token>
 * 
 * Request Params:
 *  - id: The ID of the game to join
 * 
 * Request Body:
 *  - None.
 * 
 * Response Body:
 *  - On Success:
 *      - None.
 *  - On Failure:
 *      - error: string - Error message
 */
export async function joinGame(req: PlayerRequest, res: Response) {
    let playerId = req.playerId; //Guaranteed by middleware
    let gameId = req?.params?.id;

    //Ensure player ID and game ID are provided
    //(Middleware should ensure this never happens, but just in case)
    if (!gameId || !playerId) {
        return res.status(400).json({ error: `Malformed request` });
    }

    console.log(`Handling request to add player ${playerId} to game ${gameId}`);

    //Add the player to the game
    GameManager.addPlayerToGame(playerId, gameId).then(() => {
        return res.status(200).send("Successfully added player to game");
    }).catch((error) => {
        console.error(`Unable to add player ${playerId} to game ${gameId}:`, error.message);
        return res.status(500).json({ error: error.message });
    });
}


/**
 * GET /getGames
 * Returns a list of all joinable games
 * 
 * Request Params:
 *  - None.
 * 
 * Request Body:
 *  - None.
 * 
 * Response Body:
 *  - GameState[] List containing a state for each joinable game
 */
export async function getGames(req: PlayerRequest, res: Response) {
    return res.status(200).json(GameManager.getGameStates());
}


/**
 * POST /submitGuess
 * Registers the specified track as the player's guess for the specified round
 * 
 * Request Params:
 *  - None.
 * 
 * Request Body:
 *  - roundNum: number - The index of the round to start
 *  - trackId: string - The ID of the guessed track
 * 
 * Response Body:
 *  - On Success:
 *      - GuessResult object indicating the result of the guess
 *  - On Failure:
 *      - error: string - Error message
 */
export async function submitGuess(req: PlayerRequest, res: Response) {
    let playerId = req.playerId; //Guaranteed by middleware
    let roundNum = req.body?.roundNum;
    let trackId = req.body?.trackId;

    //Ensure playerId is provided
    if (!playerId) {
        //Middleware should guarantee that this never happens
        return res.status(400).json({ error: "playerId must be provided" })
    }

    //Ensure round number and track ID are provided
    if (roundNum === undefined || trackId === undefined) {
        return res.status(400).json({ error: "roundNum and trackId must be specified" });
    }

    // console.log(`Handling request to submit guess ${trackId} for round ${roundNum} for player ${playerId}`);

    //Get the active game and submit the guess
    try {
        let game = GameManager.getPlayerActiveGame(playerId);
        let result = await game.submitPlayerGuess(playerId, roundNum, trackId);
        return res.status(200).json(result);
    } catch (error: any) {
        console.error(`Unable to submit guess ${trackId} for round ${roundNum} for player ${playerId}.`, error.message);
        return res.status(500).json({ error: error.message });
    }
}



/**
 * POST /submitChat
 * Submits the given string content as a chat message from this player
 * 
 * Request Params:
 *  - None.
 * 
 * Request Body:
 *  - content: string - The content of the new chat message
 * 
 * Response Body:
 *  - On Success:
 *      - None.
 *  - On Failure:
 *      - error: string - Error message
 */
export async function submitChat(req: PlayerRequest, res: Response) {
    let playerId = req.playerId; //Guaranteed by middleware
    let content = req.body?.content;

    //Ensure playerId is provided
    if (!playerId) {
        //Middleware should guarantee that this never happens
        return res.status(400).json({ error: "playerId must be provided" })
    }

    //Ensure msg content is provided
    if (!content) {
        return res.status(400).json({ error: "content must be specified" });
    }

    // console.log(`Handling request to submit chat message ${content} for player ${playerId}`);

    //Get the active game and submit the guess
    try {
        let game = GameManager.getPlayerActiveGame(playerId);
        let result = await game.submitPlayerChat(playerId, content);
        return res.status(200).json(result);
    } catch (error: any) {
        console.error(`Unable to submit chat message ${content} for player ${playerId}.`, error.message);
        return res.status(500).json({ error: error.message });
    }
}


/**
 * WS LEAVE_GAME
 * Removes the player that made the request from their active game
 * 
 * Data: None.
 */
export async function leaveGame(connection: PlayerConnection, data: any) {
    let playerId = connection?.playerId;
    console.log("Handling request to leave game");

    if (!playerId) {
        console.error("Unable to leave game: Connection not linked to a player");
        return;
    }

    GameManager.removePlayerFromGame(playerId).catch((error) => {
        console.error(`Unable to remove player ${playerId} from game.`, error.message);
    });
}


/**
 * WS READY
 * Sets player status to "READY"
 * 
 * Data: None.
 */
export async function readyPlayer(connection: PlayerConnection, data: any) {
    let playerId = connection?.playerId;
    if (!playerId) {
        console.error("Unable to ready player: Connection not linked to a player");
        return;
    }

    try {
        //Get the game for this player
        let game = GameManager.getPlayerActiveGame(playerId);

        //Ready the player
        game.readyPlayer(playerId);
    } catch (error: any) {
        console.error(`Unable to ready player ${playerId}`, error.message);
    }
}


/**
 * WS UNREADY
 * Sets player status to "NOT READY"
 * 
 * Data: None.
 */
export async function unreadyPlayer(connection: PlayerConnection, data: any) {
    let playerId = connection?.playerId;
    if (!playerId) {
        console.error("Unable to unready player: Connection not linked to a player");
        return;
    }

    try {
        //Get the game for this player
        let game = GameManager.getPlayerActiveGame(playerId);

        //Unready the player
        game.unreadyPlayer(playerId);
    } catch (error: any) {
        console.error(`Unable to unready player ${playerId}`, error.message);
    }
}

<|MERGE_RESOLUTION|>--- conflicted
+++ resolved
@@ -8,11 +8,7 @@
 import * as GameManager from "./GameManager";
 import { PlayerConnection } from "./types";
 import { getToken, verifyToken } from "./auth";
-<<<<<<< HEAD
 import { EQUIVALENCE_WORDS, MAX_USERNAME_LENGTH } from "../shared/constants";
-=======
-import { MAX_USERNAME_LENGTH } from "../shared/constants";
->>>>>>> 0b85cbc8
 import { Track } from "../shared/types";
 
 type PlayerRequest = Request & { playerId?: string }
@@ -313,8 +309,7 @@
         //Determine the desired limit
         let limit: number | undefined = parseInt(req?.query?.limit as string);
         limit = isNaN(limit) ? 5 : limit;
-
-<<<<<<< HEAD
+      
         //Determine the options for the guess
         let guessOptions: Track[] = [];
         let resultsLength = limit;
@@ -328,16 +323,11 @@
          * - They have all the same artists, in the same order
          * AND
          * - (They have the same name) OR (one's name starts with the other's name and contains at least one of the "equivalence words")
-=======
-        /**
-         * Two tracks are equal if they have the same name and have all the same artists, in the same order
->>>>>>> 0b85cbc8
          * @param track1 The 1st track to compare
          * @param track2 The 2nd track to compare
          * @returns True if the tracks are equal, false otherwise
          */
         const areEqual = (track1: Track, track2: Track) => {
-<<<<<<< HEAD
             let str1 = track1.name;
             let str2 = track2.name;
 
@@ -356,17 +346,6 @@
             return str1 === str2;
         }
 
-=======
-            let str1 = track1.name + track1.artists.map((a) => a.name).join(",");
-            let str2 = track2.name + track2.artists.map((a) => a.name).join(",");
-            return str1 === str2;
-        }
-
-        let guessOptions: Track[] = [];
-        let resultsLength = limit;
-        let offset = limit;
-
->>>>>>> 0b85cbc8
         //Keep searching until the desired number (limit) of results is found without duplicates
         while (guessOptions.length < limit && resultsLength == limit) {
             //Get next set of results
@@ -375,12 +354,6 @@
             //Determine length of results list
             resultsLength = result.results.length;
 
-<<<<<<< HEAD
-=======
-            //Get correct track
-            let correctTrack = await SpotifyAPI.findTrackData(correctId);
-
->>>>>>> 0b85cbc8
             //Add only non-duplicates to the options list
             result.results.forEach((track: Track) => {
                 //Proceed if this is the first instance of this track
